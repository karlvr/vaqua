--- conflicted
+++ resolved
@@ -14,26 +14,17 @@
 
     <!-- A Java 9 or later compiler is required -->
 
-<<<<<<< HEAD
-    <property name="java9.version" value="9" />
-    <exec executable="/usr/libexec/java_home" outputproperty="jdk" failonerror="true">
-=======
     <exec executable="java_home" outputproperty="jdk">
->>>>>>> 5e144b3e
         <arg value="-F"/>
         <arg value="-v"/>
-        <arg value="${java9.version}"/>
+        <arg value="9+"/>
     </exec>
 
     <property name="javac" location="${jdk}/bin/javac"/>
 
     <!-- A Java 8 boot class path is required -->
 
-<<<<<<< HEAD
-    <exec executable="/usr/libexec/java_home" outputproperty="jdk8" failonerror="true">
-=======
     <exec executable="java_home" outputproperty="jdk8">
->>>>>>> 5e144b3e
         <arg value="-F"/>
         <arg value="-v"/>
         <arg value="1.8"/>
